--- conflicted
+++ resolved
@@ -235,11 +235,9 @@
 
 * **[Calibre](https://calibreapp.com)** - Calibre is a web performance monitoring tool running Lighthouse continuously or on-demand via an API. Test using emulated devices and connection speeds from a number of geographical locations. Set budgets and improve performance with actionable guidelines. Note that Calibre is a paid product with a free 14-day trial.
 
-<<<<<<< HEAD
 * **[HTTPArchive](http://httparchive.org/)** - HTTPArchive tracks how the web is built by crawling 500k pages with Web Page Test, including Lighthouse results, and stores the information in BigQuery where it is [publicly available](https://discuss.httparchive.org/t/quickstart-guide-to-exploring-the-http-archive/682).
-=======
+
 * **[Treo](https://treo.sh)** - Treo is Lighthouse as a Service. It provides regression testing, geographical regions, custom networks, and integrations with Github & Slack. Treo is a paid product with plans for solo-developers and teams.
->>>>>>> 320eb1f7
 
 * **[Web Page Test](https://www.webpagetest.org)** — An [open source](https://github.com/WPO-Foundation/webpagetest) tool for measuring and analyzing the performance of web pages on real devices. Users can choose to produce a Lighthouse report alongside the analysis of WebPageTest results.
 
