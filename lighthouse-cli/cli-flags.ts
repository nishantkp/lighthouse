--- conflicted
+++ resolved
@@ -12,15 +12,9 @@
 import {GetValidOutputOptions, OutputMode} from './printer';
 
 export interface Flags {
-<<<<<<< HEAD
-  skipAutolaunch: boolean, port: number, selectChrome: boolean, chromeFlags: string, output: any,
-      outputPath: string, interactive: boolean, saveArtifacts: boolean, saveAssets: boolean,
-      view: boolean, maxWaitForLoad: number, enableErrorReporting: boolean
-=======
   port: number, chromeFlags: string, output: any, outputPath: string, interactive: boolean,
       saveArtifacts: boolean, saveAssets: boolean, view: boolean, maxWaitForLoad: number,
-      logLevel: string
->>>>>>> 64b015e2
+      logLevel: string, enableErrorReporting: boolean
 }
 
 export function getFlags(manualArgv?: string) {
@@ -64,7 +58,7 @@
           ],
           'Configuration:')
       .describe({
-        'enable-error-reporting': 'Enables error reporting (on by default)',
+        'enable-error-reporting': 'Enables error reporting (prompts by default, setting this flag to false will force off error reporting).',
         'disable-storage-reset':
             'Disable clearing the browser cache and other storage APIs before a run',
         'disable-device-emulation': 'Disable Nexus 5X emulation',
